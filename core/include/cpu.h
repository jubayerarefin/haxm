/*
 * Copyright (c) 2009 Intel Corporation
 *
 * Redistribution and use in source and binary forms, with or without
 * modification, are permitted provided that the following conditions are met:
 *
 *   1. Redistributions of source code must retain the above copyright notice,
 *      this list of conditions and the following disclaimer.
 *
 *   2. Redistributions in binary form must reproduce the above copyright
 *      notice, this list of conditions and the following disclaimer in the
 *      documentation and/or other materials provided with the distribution.
 *
 *   3. Neither the name of the copyright holder nor the names of its
 *      contributors may be used to endorse or promote products derived from
 *      this software without specific prior written permission.
 *
 * THIS SOFTWARE IS PROVIDED BY THE COPYRIGHT HOLDERS AND CONTRIBUTORS "AS IS"
 * AND ANY EXPRESS OR IMPLIED WARRANTIES, INCLUDING, BUT NOT LIMITED TO, THE
 * IMPLIED WARRANTIES OF MERCHANTABILITY AND FITNESS FOR A PARTICULAR PURPOSE
 * ARE DISCLAIMED. IN NO EVENT SHALL THE COPYRIGHT HOLDER OR CONTRIBUTORS BE
 * LIABLE FOR ANY DIRECT, INDIRECT, INCIDENTAL, SPECIAL, EXEMPLARY, OR
 * CONSEQUENTIAL DAMAGES (INCLUDING, BUT NOT LIMITED TO, PROCUREMENT OF
 * SUBSTITUTE GOODS OR SERVICES; LOSS OF USE, DATA, OR PROFITS; OR BUSINESS
 * INTERRUPTION) HOWEVER CAUSED AND ON ANY THEORY OF LIABILITY, WHETHER IN
 * CONTRACT, STRICT LIABILITY, OR TORT (INCLUDING NEGLIGENCE OR OTHERWISE)
 * ARISING IN ANY WAY OUT OF THE USE OF THIS SOFTWARE, EVEN IF ADVISED OF THE
 * POSSIBILITY OF SUCH DAMAGE.
 */

#ifndef HAX_CORE_CPU_H_
#define HAX_CORE_CPU_H_

#include "vmx.h"
#include "segments.h"
#include "config.h"
#include "vm.h"
#include "pmu.h"

#define VMXON_SUCCESS 0x0
#define VMXON_FAIL    0x1
#define VMPTRLD_FAIL  0X2

struct vcpu_t;
struct vcpu_state_t;

typedef uint32_t hax_cpuid_t;  // CPU identifier

#define NR_HMSR 6

struct hstate {
    /* ldt is not covered by host vmcs area */
    uint16_t ldt_selector;
    uint16_t ds;
    uint16_t es;
    uint16_t fs;
    uint16_t gs;
    uint16_t seg_valid;
#define HOST_SEG_VALID_GS 0x1
#define HOST_SEG_VALID_FS 0x2
#define HOST_SEG_VALID_DS 0x4
#define HOST_SEG_VALID_ES 0x8
    uint16_t seg_not_present;
#define HOST_SEG_NOT_PRESENT_GS 0x1
    uint64_t _efer;
    uint64_t gs_base;
    uint64_t fs_base;
    uint64_t hcr2;
    struct vmx_msr hmsr[NR_HMSR];
    // IA32_PMCx, since APM v1
    uint64_t apm_pmc_msrs[APM_MAX_GENERAL_COUNT];
    // IA32_PERFEVTSELx, since APM v1
    uint64_t apm_pes_msrs[APM_MAX_GENERAL_COUNT];
    // IA32_TSC_AUX
    uint64_t tsc_aux;
    struct hax_page *hfxpage;
    uint64_t fake_gs;
    system_desc_t host_gdtr;
    system_desc_t host_idtr;
    // Debug registers
    uint64_t dr0;
    uint64_t dr1;
    uint64_t dr2;
    uint64_t dr3;
    uint64_t dr6;
    uint64_t dr7;
};

struct hstate_compare {
    uint32_t cr0, cr2, cr3, cr4;
    uint32_t cs, ds, es, fs, gs, ss, ldt, tr;
    uint32_t cs_avail, ds_avail, es_avail, fs_avail, gs_avail, tr_avail, ss_avail;
    uint64_t sysenter_cs, sysenter_eip, sysenter_esp, efer, pat_msr, fs_msr;
    uint64_t gs_msr, rflags, rsp;
};

#define VMXON_HAX (1 << 0)

struct per_cpu_data {
    struct hax_page    *vmxon_page;
    struct hax_page    *vmcs_page;
    struct vcpu_t      *current_vcpu;
<<<<<<< HEAD
    paddr_t            other_vmcs;
    hax_cpuid_t        cpu_id;
=======
    hax_paddr_t        other_vmcs;
    cpuid_t            cpu_id;
>>>>>>> 2cf6ed3a
    uint16_t           vmm_flag;
    uint16_t           nested;
    mword              host_cr4_vmxe;

    /*
     * These fields are used to record the result of certain VMX instructions
     * when they are used in a function wrapped by hax_smp_call_function(). This is
     * because it is not safe to call hax_error(), etc. (whose underlying
     * implementation may use a lock) from the wrapped function to log a
     * failure; doing so may cause a deadlock and thus a host reboot, especially
     * on macOS, where mp_rendezvous_no_intrs() (the legacy Darwin API used by
     * HAXM to implement hax_smp_call_function()) is known to be prone to deadlocks:
     * https://lists.apple.com/archives/darwin-kernel/2006/Dec/msg00006.html
     */
    vmx_result_t    vmxon_res;
    vmx_result_t    vmxoff_res;
    vmx_result_t    invept_res;

    /*
     * bit 0: valid
     * bit 1: VT support
     * bit 2: NX support
     * bit 3: EM64T support

     * bit 8: VT enabled
     * bit 9: NX enabled
     * bit 10: EM64T enabled
     *
     * bit 12: VMX initialization success
     */
#define HAX_CPUF_VALID          0x1
#define HAX_CPUF_SUPPORT_VT     0x2
#define HAX_CPUF_SUPPORT_NX     0x4
#define HAX_CPUF_SUPPORT_EM64T  0x8

#define HAX_CPUF_ENABLE_VT      0x10
#define HAX_CPUF_ENABLE_NX      0x20
#define HAX_CPUF_ENABLE_EM64T   0x40

#define HAX_CPUF_INITIALIZED    0x100
    uint16_t                 cpu_features;
    info_t                   vmx_info;
    struct                   cpu_pmu_info pmu_info;
#ifdef  DEBUG_HOST_STATE
    struct hstate_compare    hsc_pre;
    struct hstate_compare    hsc_post;
#endif
    struct hstate            hstate;
};

extern struct per_cpu_data ** hax_cpu_data;
static struct per_cpu_data * current_cpu_data(void)
{
    uint32_t cpu_id = hax_cpuid();
    return hax_cpu_data[cpu_id];
}

static struct per_cpu_data * get_cpu_data(uint32_t cpu_id)
{
    return hax_cpu_data[cpu_id];
}

static vmcs_t * current_cpu_vmcs(void)
{
    struct per_cpu_data *cpu_data = current_cpu_data();
    return (vmcs_t *)hax_page_va(cpu_data->vmcs_page);
}

void cpu_init_vmx(void *arg);
void cpu_exit_vmx(void *arg);

void cpu_pmu_init(void *arg);

void cpu_init_feature_cache(void);
bool cpu_has_feature(uint32_t feature);

void hax_panic_log(struct vcpu_t *vcpu);
void hax_clear_panic_log(struct vcpu_t *vcpu);

vmx_result_t cpu_vmx_run(struct vcpu_t *vcpu, struct hax_tunnel *htun);
int cpu_vmx_execute(struct vcpu_t *vcpu, struct hax_tunnel *htun);

void load_vmcs_common(struct vcpu_t *vcpu);
uint32_t load_vmcs(struct vcpu_t *vcpu, preempt_flag *flags);
uint32_t put_vmcs(struct vcpu_t *vcpu, preempt_flag *flags);
uint8_t is_vmcs_loaded(struct vcpu_t *vcpu);

vmx_result_t cpu_vmxroot_leave(void);
vmx_result_t cpu_vmxroot_enter(void);

extern struct hax_page *io_bitmap_page_a;
extern struct hax_page *io_bitmap_page_b;
extern struct hax_page *msr_bitmap_page;

extern struct config_t config;
#endif  // HAX_CORE_CPU_H_<|MERGE_RESOLUTION|>--- conflicted
+++ resolved
@@ -100,13 +100,8 @@
     struct hax_page    *vmxon_page;
     struct hax_page    *vmcs_page;
     struct vcpu_t      *current_vcpu;
-<<<<<<< HEAD
-    paddr_t            other_vmcs;
+    hax_paddr_t        other_vmcs;
     hax_cpuid_t        cpu_id;
-=======
-    hax_paddr_t        other_vmcs;
-    cpuid_t            cpu_id;
->>>>>>> 2cf6ed3a
     uint16_t           vmm_flag;
     uint16_t           nested;
     mword              host_cr4_vmxe;
